--- conflicted
+++ resolved
@@ -1,11 +1,8 @@
 import React, { StrictMode, useState } from "@rbxts/react";
 import type BuildController from "client/controllers/gameplay/BuildController";
-<<<<<<< HEAD
 import type InventoryController from "client/controllers/interface/InventoryController";
-=======
 import type ToolController from "client/controllers/gameplay/ToolController";
 import BackpackManager from "shared/ui/components/backpack/BackpackManager";
->>>>>>> 29850ca9
 import BuildManager from "shared/ui/components/build/BuildManager";
 import { ClickSparkManager } from "shared/ui/components/effect/ClickSpark";
 import HotkeyProvider from "shared/ui/components/hotkeys/HotkeyProvider";
@@ -20,19 +17,13 @@
 interface AppProps {
     /** Build controller interface for React integration */
     buildController?: BuildController;
-<<<<<<< HEAD
     /** Inventory controller interface for React integration */
     inventoryController?: InventoryController;
-}
-
-export default function App({ buildController, inventoryController }: AppProps = {}) {
-=======
     /** Tool controller interface for React integration */
     toolController?: ToolController;
 }
 
-export default function App({ buildController, toolController }: AppProps = {}) {
->>>>>>> 29850ca9
+export default function App({ buildController, inventoryController, toolController }: AppProps = {}) {
     const [activeWindow, setActiveWindow] = useState<string | undefined>(undefined);
 
     return (
