--- conflicted
+++ resolved
@@ -3,11 +3,8 @@
 import ReactRoblox from "@rbxts/react-roblox";
 import { PLAYER_GUI } from "client/constants";
 import BuildController from "client/controllers/gameplay/BuildController";
-<<<<<<< HEAD
 import InventoryController from "client/controllers/interface/InventoryController";
-=======
 import ToolController from "client/controllers/gameplay/ToolController";
->>>>>>> 29850ca9
 import App from "shared/ui/components/App";
 
 const APP_GUI = new Instance("ScreenGui");
@@ -22,22 +19,16 @@
 
     constructor(
         private readonly buildController: BuildController,
-<<<<<<< HEAD
         private readonly inventoryController: InventoryController
-=======
         private readonly toolController: ToolController
->>>>>>> 29850ca9
     ) { }
 
     onStart() {
         const root = ReactRoblox.createRoot(APP_GUI);
-<<<<<<< HEAD
         root.render(<App 
             buildController={this.buildController} 
             inventoryController={this.inventoryController}
+            toolController={this.toolController}
         />);
-=======
-        root.render(<App buildController={this.buildController} toolController={this.toolController} />);
->>>>>>> 29850ca9
     }
 }